--- conflicted
+++ resolved
@@ -47,23 +47,8 @@
     class_name: str = "EncoderActorCritic"
     """The policy class name. Default is EncoderActorCritic."""
 
-<<<<<<< HEAD
-    encoder_dims: list[int] | list[dict] = MISSING
-    """The dimensions of the encoder network. Can be a list of integers for MLP or a list of dictionaries for CNN."""
-
-    encoder_type: Literal["mlp", "cnn"] = "mlp"
-    """The type of encoder to use. Either "mlp" or "cnn"."""
-
-    encoder_obs_normalize: bool = False
-    """Whether to normalize the encoder observations before passing them to the encoder. Default is False."""
-
-    share_encoder_with_critic: bool = False
-    """Whether to share the encoder between the actor and critic networks. Default is False."""
-
-=======
     encoder_dims: list[int] | list[dict] | None = MISSING
     """The dimensions of the encoder network."""
->>>>>>> 27b2e657
 
     encoder_type: Literal["mlp", "cnn"] = "mlp"
     """The type of encoder network. Default is "mlp"."""
